import setuptools

with open("README.md", "r") as fh:
    long_description = fh.read()

setuptools.setup(
    name="neutronics_material_maker",
<<<<<<< HEAD
    version="0.2.1",
=======
    version="0.1.0",
>>>>>>> e0130028
    summary="Package for making material cards for OpenMC",
    author="neutronics_material_maker development team",
    author_email="jonathan.shimwell@ukaea.uk",
    description="A tool for making neutronics material cards for use in OpenMC",
    long_description=long_description,
    long_description_content_type="text/markdown",
    url="https://github.com/ukaea/neutronics_material_maker",
    packages=setuptools.find_packages(),
    zip_safe=True,
    package_dir={"neutronics_material_maker": "neutronics_material_maker"},
    package_data={
        "neutronics_material_maker": [
            "requirements.txt",
            "README.md",
            "LICENSE",
            "data/*.json",
        ]
    },
    setup_requires=["pytest-runner"],
    tests_require=["pytest-cov"],
    install_requires=[
        "coolprop",
        # 'openmc' when pip install is available
    ],
)<|MERGE_RESOLUTION|>--- conflicted
+++ resolved
@@ -5,11 +5,7 @@
 
 setuptools.setup(
     name="neutronics_material_maker",
-<<<<<<< HEAD
-    version="0.2.1",
-=======
-    version="0.1.0",
->>>>>>> e0130028
+    version="0.1.1",
     summary="Package for making material cards for OpenMC",
     author="neutronics_material_maker development team",
     author_email="jonathan.shimwell@ukaea.uk",
