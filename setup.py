import setuptools

with open("README.md", "r") as fh:
    long_description = fh.read()

setuptools.setup(
    name="neutronics_material_maker",
<<<<<<< HEAD
    version="0.1.7",
=======
    version="0.1.8",
>>>>>>> fbcfb7c9
    summary="Package for making material cards for neutronics codes",
    author="neutronics_material_maker development team",
    author_email="jonathan.shimwell@ukaea.uk",
    description="A tool for making neutronics material cards for use in OpenMC, MCNP, Serpent and Fispact",
    long_description=long_description,
    long_description_content_type="text/markdown",
    url="https://github.com/ukaea/neutronics_material_maker",
    packages=setuptools.find_packages(),
    zip_safe=True,
    package_dir={"neutronics_material_maker": "neutronics_material_maker"},
    package_data={
        "neutronics_material_maker": [
            "requirements.txt",
            "README.md",
            "LICENSE.txt",
            "data/*.json",
        ]
    },
    tests_require=["pytest-cov", "pytest-runner"],
    install_requires=[
        "coolprop",
        # 'openmc' when pip install is available
    ],
)<|MERGE_RESOLUTION|>--- conflicted
+++ resolved
@@ -5,11 +5,7 @@
 
 setuptools.setup(
     name="neutronics_material_maker",
-<<<<<<< HEAD
-    version="0.1.7",
-=======
     version="0.1.8",
->>>>>>> fbcfb7c9
     summary="Package for making material cards for neutronics codes",
     author="neutronics_material_maker development team",
     author_email="jonathan.shimwell@ukaea.uk",
